package cmd

import (
	"fmt"
	"os"
	"os/exec"
	"time"

	"github.com/bitswan-space/bitswan-gitops-cli/internal/caddyapi"
	"github.com/bitswan-space/bitswan-gitops-cli/internal/dockercompose"
	"github.com/bitswan-space/bitswan-gitops-cli/internal/dockerhub"
	"github.com/spf13/cobra"
)

type initOptions struct {
	remoteRepo string
	domain     string
	certsDir   string
}

func defaultInitOptions() *initOptions {
	return &initOptions{}
}

func newInitCmd() *cobra.Command {
	o := defaultInitOptions()

	cmd := &cobra.Command{
		Use:   "init [flags] <gitops-name>",
		Short: "Initializes a new GitOps, Caddy and Bitswan editor",
		Args:  cobra.RangeArgs(1, 2),
		RunE:  o.run,
	}

	cmd.Flags().StringVar(&o.remoteRepo, "remote", "", "The remote repository to clone")
	cmd.Flags().StringVar(&o.domain, "domain", "", "The domain to use for the Caddyfile")
	cmd.Flags().StringVar(&o.certsDir, "certs-dir", "", "The directory where the certificates are located")

	return cmd
}

func cleanup(dir string) {
	if err := os.RemoveAll(dir); err != nil {
		fmt.Printf("Failed to clean up directory %s: %s\n", dir, err)
	}
}

func (o *initOptions) run(cmd *cobra.Command, args []string) error {
	bitswanConfig := os.Getenv("HOME") + "/.config/bitswan/"

	if _, err := os.Stat(bitswanConfig); os.IsNotExist(err) {
<<<<<<< HEAD
		if err := os.MkdirAll(bitswanConfig, 0755); err != nil {
			return fmt.Errorf("Failed to create BitSwan config directory: %w", err)
=======
		if err := os.MkdirAll(bitswanConfig, 0644); err != nil {
			return fmt.Errorf("failed to create BitSwan config directory: %w", err)
>>>>>>> 58510024
		}
	}

	// Init shared Caddy if not exists
	caddyConfig := bitswanConfig + "caddy"

	defer func() {
		if r := recover(); r != nil {
			fmt.Println(r)
			fmt.Println("Failed to start Caddy. Cleaning up...")
			cleanup(caddyConfig)
		}
	}()

	if _, err := os.Stat(caddyConfig); os.IsNotExist(err) {
		fmt.Println("Setting up Caddy...")
<<<<<<< HEAD
		if err := os.MkdirAll(caddyConfig, 0755); err != nil {
			return fmt.Errorf("Failed to create Caddy config directory: %w", err)
=======
		if err := os.MkdirAll(caddyConfig, 0644); err != nil {
			return fmt.Errorf("failed to create Caddy config directory: %w", err)
>>>>>>> 58510024
		}

		// Create Caddyfile with email and modify admin listener
		caddyfile := `
		{
			email info@bitswan.space
			admin 0.0.0.0:2019
		}`

		caddyfilePath := caddyConfig + "/Caddyfile"
		if err := os.WriteFile(caddyfilePath, []byte(caddyfile), 0644); err != nil {
			panic(fmt.Errorf("Failed to write Caddyfile: %w", err))
		}

		caddyDockerCompose, err := dockercompose.CreateCaddyDockerComposeFile(caddyConfig, o.certsDir, o.domain)
		if err != nil {
			panic(fmt.Errorf("Failed to create Caddy docker-compose file: %w", err))
		}

		caddyDockerComposePath := caddyConfig + "/docker-compose.yml"
		if err := os.WriteFile(caddyDockerComposePath, []byte(caddyDockerCompose), 0644); err != nil {
			panic(fmt.Errorf("Failed to write Caddy docker-compose file: %w", err))
		}

		err = os.Chdir(caddyConfig)
		if err != nil {
			panic(fmt.Errorf("Failed to change directory to Caddy config: %w", err))
		}

		caddyProjectName := "bitswan-caddy"
		caddyDockerComposeCom := exec.Command("docker", "compose", "-p", caddyProjectName, "up", "-d")

		fmt.Println("Starting Caddy...")
		if err := caddyDockerComposeCom.Run(); err != nil {
			panic(fmt.Errorf("Failed to start Caddy: %w", err))
		}

		// wait 5s to make sure Caddy is up
		time.Sleep(5 * time.Second)
		err = caddyapi.InitCaddy()
		if err != nil {
			panic(fmt.Errorf("Failed to init Caddy: %w", err))
		}

		fmt.Println("Caddy started successfully!")
	}

	if o.certsDir != "" {
		caddyCertsDir := caddyConfig + "/certs"
		if _, err := os.Stat(caddyCertsDir); os.IsNotExist(err) {
<<<<<<< HEAD
			if err := os.MkdirAll(caddyCertsDir, 0755); err != nil {
				panic(fmt.Errorf("Failed to create Caddy certs directory: %w", err))
=======
			if err := os.MkdirAll(caddyCertsDir, 0644); err != nil {
				return fmt.Errorf("failed to create Caddy certs directory: %w", err)
>>>>>>> 58510024
			}
		}

		certsDir := caddyCertsDir + "/" + o.domain
		if _, err := os.Stat(certsDir); os.IsNotExist(err) {
<<<<<<< HEAD
			if err := os.MkdirAll(certsDir, 0755); err != nil {
				panic(fmt.Errorf("Failed to create certs directory: %w", err))
=======
			if err := os.MkdirAll(certsDir, 0644); err != nil {
				return fmt.Errorf("failed to create certs directory: %w", err)
>>>>>>> 58510024
			}
		}

		certs, err := os.ReadDir(o.certsDir)
		if err != nil {
			panic(fmt.Errorf("Failed to read certs directory: %w", err))
		}

		for _, cert := range certs {
			if cert.IsDir() {
				continue
			}

			certPath := o.certsDir + "/" + cert.Name()
			newCertPath := certsDir + "/" + cert.Name()

			bytes, err := os.ReadFile(certPath)
			if err != nil {
				panic(fmt.Errorf("Failed to read cert file: %w", err))
			}

			if err := os.WriteFile(newCertPath, bytes, 0644); err != nil {
				panic(fmt.Errorf("Failed to copy cert file: %w", err))
			}
		}

		fmt.Println("Certs copied successfully!")
	}

	// GitOps name
	gitopsName := "gitops"
	if len(args) == 1 {
		gitopsName = args[0]
	}

	gitopsConfig := bitswanConfig + gitopsName

	defer func() {
		if r := recover(); r != nil {
			fmt.Println(r)
			fmt.Println("Failed to initialize GitOps. Cleaning up...")
			cleanup(gitopsConfig)
		}
	}()

	if _, err := os.Stat(gitopsConfig); !os.IsNotExist(err) {
		return fmt.Errorf("GitOps with this name was already initialized: %s", gitopsName)
	}

<<<<<<< HEAD
	if err := os.MkdirAll(gitopsConfig, 0755); err != nil {
		return fmt.Errorf("Failed to create GitOps directory: %w", err)
=======
	if err := os.MkdirAll(gitopsConfig, 0644); err != nil {
		return fmt.Errorf("failed to create GitOps directory: %w", err)
>>>>>>> 58510024
	}

	// Initialize Bitswan workspace
	gitopsWorkspace := gitopsConfig + "/workspace"
	if o.remoteRepo != "" {
		com := exec.Command("git", "clone", o.remoteRepo, gitopsWorkspace) //nolint:gosec

		fmt.Println("Cloning remote repository...")
		if err := com.Run(); err != nil {
			panic(fmt.Errorf("Failed to clone remote repository: %w", err))
		}
		fmt.Println("Remote repository cloned!")
	} else {
<<<<<<< HEAD
		if err := os.Mkdir(gitopsWorkspace, 0755); err != nil {
			panic(fmt.Errorf("Failed to create GitOps workspace directory %s: %w", gitopsWorkspace, err))
=======
		if err := os.Mkdir(gitopsWorkspace, 0644); err != nil {
			return fmt.Errorf("failed to create GitOps workspace directory %s: %w", gitopsWorkspace, err)
>>>>>>> 58510024
		}
		com := exec.Command("git", "init")
		com.Dir = gitopsWorkspace

		fmt.Println("Initializing git in workspace...")

		if err := com.Run(); err != nil {
			panic(fmt.Errorf("Failed to init git in workspace: %w", err))
		}

		fmt.Println("Git initialized in workspace!")
	}

	// Change ownership of workspace folder recursively
	chownCom := exec.Command("chown", "-R", "1000:1000", gitopsWorkspace)
	if err := chownCom.Run(); err != nil {
		return fmt.Errorf("failed to change ownership of workspace folder: %w", err)
	}

	// Add GitOps worktree
	gitopsWorktree := gitopsConfig + "/gitops"
	worktreeAddCom := exec.Command("git", "worktree", "add", "--orphan", "-b", gitopsName, gitopsWorktree)
	worktreeAddCom.Dir = gitopsWorkspace

	fmt.Println("Setting up GitOps worktree...")
	if err := worktreeAddCom.Run(); err != nil {
		panic(fmt.Errorf("Failed to create GitOps worktree: %w", err))
	}

	// Add repo as safe directory
	safeDirCom := exec.Command("git", "config", "--global", "--add", "safe.directory", gitopsWorktree)
	if err := safeDirCom.Run(); err != nil {
		panic(fmt.Errorf("Failed to add safe directory: %w", err))
	}

	if o.remoteRepo != "" {
		// Create empty commit
		emptyCommitCom := exec.Command("git", "commit", "--allow-empty", "-m", "Initial commit")
		emptyCommitCom.Dir = gitopsWorktree
		if err := emptyCommitCom.Run(); err != nil {
			panic(fmt.Errorf("Failed to create empty commit: %w", err))
		}

		// Push to remote
		setUpstreamCom := exec.Command("git", "push", "-u", "origin", gitopsName)
		setUpstreamCom.Dir = gitopsWorktree
		if err := setUpstreamCom.Run(); err != nil {
			panic(fmt.Errorf("Failed to set upstream: %w", err))
		}
	}

	fmt.Println("GitOps worktree set up successfully!")

	// Create secrets directory
	secretsDir := gitopsConfig + "/secrets"
	if err := os.MkdirAll(secretsDir, 0660); err != nil {
		return fmt.Errorf("failed to create secrets directory: %w", err)
	}

	chownCom = exec.Command("chown", "-R", "1000:1000", secretsDir)
	if err := chownCom.Run(); err != nil {
		return fmt.Errorf("failed to change ownership of secrets folder: %w", err)
	}

	gitopsLatestVersion, err := dockerhub.GetLatestDockerHubVersion("https://hub.docker.com/v2/repositories/bitswan/gitops/tags/")
	if err != nil {
		panic(fmt.Errorf("Failed to get latest BitSwan GitOps version: %w", err))
	}

	bitswanEditorLatestVersion, err := dockerhub.GetLatestDockerHubVersion("https://hub.docker.com/v2/repositories/bitswan/bitswan-editor/tags/")
	if err != nil {
		panic(fmt.Errorf("Failed to get latest BitSwan Editor version: %w", err))
	}

	createDockerNetworkCom := exec.Command("docker", "network", "create", "bitswan_network")

	fmt.Println("Creating BitSwan Docker network...")
	if err := createDockerNetworkCom.Run(); err != nil {
		if err.Error() == "exit status 1" {
			fmt.Println("BitSwan Docker network already exists!")
		} else {
			fmt.Printf("Failed to create BitSwan Docker network: %s\n", err.Error())
		}
	} else {
		fmt.Println("BitSwan Docker network created!")
	}

	fmt.Println("Setting up GitOps deployment...")
	gitopsDeployment := gitopsConfig + "/deployment"
<<<<<<< HEAD
	if err := os.MkdirAll(gitopsDeployment, 0755); err != nil {
		panic(fmt.Errorf("Failed to create deployment directory: %w", err))
=======
	if err := os.MkdirAll(gitopsDeployment, 0644); err != nil {
		return fmt.Errorf("Failed to create deployment directory: %w", err)
>>>>>>> 58510024
	}

	err = caddyapi.AddCaddyRecords(gitopsName, o.domain, o.certsDir != "")
	if err != nil {
		panic(fmt.Errorf("Failed to add Caddy records: %w", err))
	}

	compose, err := dockercompose.CreateDockerComposeFile(
		gitopsConfig,
		gitopsName,
		gitopsLatestVersion,
		bitswanEditorLatestVersion,
		o.certsDir,
		o.domain,
	)
	if err != nil {
		panic(fmt.Errorf("Failed to create docker-compose file: %w", err))
	}

	dockerComposePath := gitopsDeployment + "/docker-compose.yml"
	if err := os.WriteFile(dockerComposePath, []byte(compose), 0644); err != nil {
		panic(fmt.Errorf("Failed to write docker-compose file: %w", err))
	}

	err = os.Chdir(gitopsDeployment)
	if err != nil {
		panic(fmt.Errorf("Failed to change directory to GitOps deployment: %w", err))
	}

	fmt.Println("GitOps deployment set up successfully!")

	projectName := gitopsName + "-site"
	dockerComposeCom := exec.Command("docker", "compose", "-p", projectName, "up", "-d")

	fmt.Println("Starting BitSwan GitOps...")
	if err := dockerComposeCom.Run(); err != nil {
		panic(fmt.Errorf("failed to start docker-compose: %w", err))
	}

	fmt.Println("BitSwan GitOps initialized successfully!")
	return nil
}<|MERGE_RESOLUTION|>--- conflicted
+++ resolved
@@ -49,13 +49,8 @@
 	bitswanConfig := os.Getenv("HOME") + "/.config/bitswan/"
 
 	if _, err := os.Stat(bitswanConfig); os.IsNotExist(err) {
-<<<<<<< HEAD
-		if err := os.MkdirAll(bitswanConfig, 0755); err != nil {
-			return fmt.Errorf("Failed to create BitSwan config directory: %w", err)
-=======
 		if err := os.MkdirAll(bitswanConfig, 0644); err != nil {
 			return fmt.Errorf("failed to create BitSwan config directory: %w", err)
->>>>>>> 58510024
 		}
 	}
 
@@ -72,13 +67,8 @@
 
 	if _, err := os.Stat(caddyConfig); os.IsNotExist(err) {
 		fmt.Println("Setting up Caddy...")
-<<<<<<< HEAD
-		if err := os.MkdirAll(caddyConfig, 0755); err != nil {
-			return fmt.Errorf("Failed to create Caddy config directory: %w", err)
-=======
 		if err := os.MkdirAll(caddyConfig, 0644); err != nil {
 			return fmt.Errorf("failed to create Caddy config directory: %w", err)
->>>>>>> 58510024
 		}
 
 		// Create Caddyfile with email and modify admin listener
@@ -129,25 +119,15 @@
 	if o.certsDir != "" {
 		caddyCertsDir := caddyConfig + "/certs"
 		if _, err := os.Stat(caddyCertsDir); os.IsNotExist(err) {
-<<<<<<< HEAD
-			if err := os.MkdirAll(caddyCertsDir, 0755); err != nil {
-				panic(fmt.Errorf("Failed to create Caddy certs directory: %w", err))
-=======
 			if err := os.MkdirAll(caddyCertsDir, 0644); err != nil {
 				return fmt.Errorf("failed to create Caddy certs directory: %w", err)
->>>>>>> 58510024
 			}
 		}
 
 		certsDir := caddyCertsDir + "/" + o.domain
 		if _, err := os.Stat(certsDir); os.IsNotExist(err) {
-<<<<<<< HEAD
-			if err := os.MkdirAll(certsDir, 0755); err != nil {
-				panic(fmt.Errorf("Failed to create certs directory: %w", err))
-=======
 			if err := os.MkdirAll(certsDir, 0644); err != nil {
 				return fmt.Errorf("failed to create certs directory: %w", err)
->>>>>>> 58510024
 			}
 		}
 
@@ -197,13 +177,8 @@
 		return fmt.Errorf("GitOps with this name was already initialized: %s", gitopsName)
 	}
 
-<<<<<<< HEAD
-	if err := os.MkdirAll(gitopsConfig, 0755); err != nil {
-		return fmt.Errorf("Failed to create GitOps directory: %w", err)
-=======
 	if err := os.MkdirAll(gitopsConfig, 0644); err != nil {
 		return fmt.Errorf("failed to create GitOps directory: %w", err)
->>>>>>> 58510024
 	}
 
 	// Initialize Bitswan workspace
@@ -217,13 +192,8 @@
 		}
 		fmt.Println("Remote repository cloned!")
 	} else {
-<<<<<<< HEAD
-		if err := os.Mkdir(gitopsWorkspace, 0755); err != nil {
-			panic(fmt.Errorf("Failed to create GitOps workspace directory %s: %w", gitopsWorkspace, err))
-=======
 		if err := os.Mkdir(gitopsWorkspace, 0644); err != nil {
 			return fmt.Errorf("failed to create GitOps workspace directory %s: %w", gitopsWorkspace, err)
->>>>>>> 58510024
 		}
 		com := exec.Command("git", "init")
 		com.Dir = gitopsWorkspace
@@ -313,13 +283,8 @@
 
 	fmt.Println("Setting up GitOps deployment...")
 	gitopsDeployment := gitopsConfig + "/deployment"
-<<<<<<< HEAD
-	if err := os.MkdirAll(gitopsDeployment, 0755); err != nil {
-		panic(fmt.Errorf("Failed to create deployment directory: %w", err))
-=======
 	if err := os.MkdirAll(gitopsDeployment, 0644); err != nil {
 		return fmt.Errorf("Failed to create deployment directory: %w", err)
->>>>>>> 58510024
 	}
 
 	err = caddyapi.AddCaddyRecords(gitopsName, o.domain, o.certsDir != "")
